//! # rdf-rs
//!
//! A crate for the Resource Description Framework (RDF) and SPARQL.
//!
//! ---
//!
//! This crate enables to parse certain RDF formats to an RDF graph, as well as writing
//! an RDF graph as RDF syntax.
//!
//! Currently supported RDF formats are:
//!
//! * Turtle
//! * N-Triples
//!
//!
//! ## Usage
//!
//! Each module contains a comprehensive documentation with usage examples.
//! In the following, only the basic functionality is introduced.
//!
//! RDF triples can be stored and represented in a graph.
//!
//! ```
//! use rdf::graph::Graph;
//! use rdf::uri::Uri;
//! use rdf::triple::Triple;
//!
//! let mut graph = Graph::new(None);
//!
//! let subject = graph.create_blank_node();
//! let predicate = graph.create_uri_node(&Uri::new("http://example.org/show/localName".to_string()));
//! let object = graph.create_blank_node();
//! let triple = Triple::new(&subject, &predicate, &object);
//!
//! graph.add_triple(&triple);
//! ```
//!
//! RDF graphs can be serialized to a supported format.
//!
//! ```
//! use rdf::writer::n_triples_writer::NTriplesWriter;
//! use rdf::writer::rdf_writer::RdfWriter;
//! use rdf::graph::Graph;
//! use rdf::uri::Uri;
//! use rdf::triple::Triple;
//!
//! let writer = NTriplesWriter::new();
//!
//! let mut graph = Graph::new(None);
//! let subject = graph.create_blank_node();
//! let predicate = graph.create_uri_node(&Uri::new("http://example.org/show/localName".to_string()));
//! let object = graph.create_blank_node();
//! let triple = Triple::new(&subject, &predicate, &object);
//!
//! graph.add_triple(&triple);
//!
//! assert_eq!(writer.write_to_string(&graph).unwrap(),
//!            "_:auto0 <http://example.org/show/localName> _:auto1 .\n".to_string());
//! ```
//!
//! RDF syntax can also be parsed and transformed into an RDF graph.
//!
//! ```
//! use rdf::reader::turtle_parser::TurtleParser;
//! use rdf::reader::rdf_parser::RdfParser;
//! use rdf::uri::Uri;
//!
//! let input = "@base <http://example.org/> .
//! @prefix rdf: <http://www.w3.org/1999/02/22-rdf-syntax-ns#> .
//! @prefix foaf: <http://xmlns.com/foaf/0.1/> .
//!
//! <http://www.w3.org/2001/sw/RDFCore/ntriples/> rdf:type foaf:Document ;
//!     <http://purl.org/dc/terms/title> \"N-Triples\"@en-US ;
//!     foaf:maker _:art .";
//!
//! let mut reader = TurtleParser::from_string(input.to_string());
//!
//! match reader.decode() {
//!   Ok(graph) => {
//!     assert_eq!(graph.count(), 3);
//!     assert_eq!(graph.namespaces().len(), 2);
//!     assert_eq!(graph.base_uri(), &Some(Uri::new("http://example.org/".to_string())))
//!   },
//!   Err(_) => assert!(false)
//! }
//! ```

use std::result;

pub mod error;
pub mod graph;
pub mod namespace;
pub mod node;
pub mod triple;
pub mod uri;

pub type Result<T> = result::Result<T, error::Error>;

pub mod writer {
    pub mod formatter {
        pub mod n_triples_formatter;
        pub mod rdf_formatter;
        pub mod turtle_formatter;
    }

    pub mod n_triples_writer;
    pub mod rdf_writer;
    pub mod turtle_writer;
}

pub mod reader {
<<<<<<< HEAD
  pub mod lexer {
    pub mod token;
    pub mod rdf_lexer;
    pub mod n_triples_lexer;
    pub mod turtle_lexer;
    pub mod sparql_lexer;
  }

  pub mod rdf_parser;
  pub mod n_triples_parser;
  pub mod turtle_parser;
  pub mod input_reader;
  pub mod sparql_parser;
}

pub mod specs {
  pub mod xml_specs;
  pub mod turtle_specs;
  pub mod rdf_syntax_specs;
  pub mod sparql_specs;
}

pub mod sparql {
  pub mod query;
  pub mod query_processor;
  pub mod result;
  pub mod pattern;
=======
    pub mod lexer {
        pub mod n_triples_lexer;
        pub mod rdf_lexer;
        pub mod token;
        pub mod turtle_lexer;
    }

    pub mod input_reader;
    pub mod n_triples_parser;
    pub mod rdf_parser;
    pub mod turtle_parser;
}

pub mod specs {
    pub mod rdf_syntax_specs;
    pub mod turtle_specs;
    pub mod xml_specs;
>>>>>>> b0650802
}

#[cfg(test)]
mod tests {
    #[test]
    fn it_works() {}
}<|MERGE_RESOLUTION|>--- conflicted
+++ resolved
@@ -109,38 +109,10 @@
 }
 
 pub mod reader {
-<<<<<<< HEAD
-  pub mod lexer {
-    pub mod token;
-    pub mod rdf_lexer;
-    pub mod n_triples_lexer;
-    pub mod turtle_lexer;
-    pub mod sparql_lexer;
-  }
-
-  pub mod rdf_parser;
-  pub mod n_triples_parser;
-  pub mod turtle_parser;
-  pub mod input_reader;
-  pub mod sparql_parser;
-}
-
-pub mod specs {
-  pub mod xml_specs;
-  pub mod turtle_specs;
-  pub mod rdf_syntax_specs;
-  pub mod sparql_specs;
-}
-
-pub mod sparql {
-  pub mod query;
-  pub mod query_processor;
-  pub mod result;
-  pub mod pattern;
-=======
     pub mod lexer {
         pub mod n_triples_lexer;
         pub mod rdf_lexer;
+        pub mod sparql_lexer;
         pub mod token;
         pub mod turtle_lexer;
     }
@@ -148,14 +120,22 @@
     pub mod input_reader;
     pub mod n_triples_parser;
     pub mod rdf_parser;
+    pub mod sparql_parser;
     pub mod turtle_parser;
 }
 
 pub mod specs {
     pub mod rdf_syntax_specs;
+    pub mod sparql_specs;
     pub mod turtle_specs;
     pub mod xml_specs;
->>>>>>> b0650802
+}
+
+pub mod sparql {
+    pub mod pattern;
+    pub mod query;
+    pub mod query_processor;
+    pub mod result;
 }
 
 #[cfg(test)]
