--- conflicted
+++ resolved
@@ -20,16 +20,11 @@
     /// Input reader encounters invalid byte encoding.
     InvalidByteEncoding,
 
-<<<<<<< HEAD
   /// Incorrect namespace.
   InvalidNamespace,
 
   /// RDF SPARQL reader reads invalid SPARQL input.
   InvalidSparqlInput
-=======
-    /// Incorrect namespace.
-    InvalidNamespace,
->>>>>>> b0650802
 }
 
 /// An error related to the rdf-rs module.
